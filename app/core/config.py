--- conflicted
+++ resolved
@@ -54,15 +54,6 @@
     CV_WEIGHT_LOCATION: float = 0.1
     CV_WEIGHT_TIME: float = 0.1
 
-<<<<<<< HEAD
-    # Port configuration for deployment platforms like Render
-    PORT: int = int(os.environ.get("PORT", 8000))
-=======
-    DEFAULT_LANGUAGE: str = "ru"
->>>>>>> 9c85b66a
-
-    PORT: int = int(os.environ.get("PORT", 8000))
-
     model_config = {
         "env_file": ".env",
         "extra": "ignore",
